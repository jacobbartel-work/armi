# Copyright 2019 TerraPower, LLC
#
# Licensed under the Apache License, Version 2.0 (the "License");
# you may not use this file except in compliance with the License.
# You may obtain a copy of the License at
#
#     http://www.apache.org/licenses/LICENSE-2.0
#
# Unless required by applicable law or agreed to in writing, software
# distributed under the License is distributed on an "AS IS" BASIS,
# WITHOUT WARRANTIES OR CONDITIONS OF ANY KIND, either express or implied.
# See the License for the specific language governing permissions and
# limitations under the License.

"""
Cross section group manager handles burnup-dependent properties of microscopic cross sections.

Blocks are specified to be in a certain *cross section type* and *burnup group*. Together,
these form the *cross section group*. By advancing blocks by their burnup into
different groups, we capture some of the physical effects related to depletion.

XS types are typically single capital letters like A
BU groups are also capital letters.
A XS group of AB is in XS type ``A`` and burnup group ``B``.

This module groups the blocks according to their XS groups and can determine
which block is to be deemed **representative** of an entire set of blocks in a particular xs group.
Then the representative block is sent to a lattice physics kernel for actual physics
calculations.

Generally, the cross section manager is a attribute of the lattice physics code interface

Examples
--------
    csm = CrossSectionGroupManager()
    csm._setBuGroupBounds(cs['buGroups'])
    csm._addXsGroupsFromBlocks(blockList)
    csm.createRepresentativeBlocks()
    representativeBlockList = csm.representativeBlocks.values()
    blockThatRepresentsBA = csm.representativeBlocks['BA']

The class diagram is provided in `xsgm-class-diagram`_

.. _xsgm-class-diagram:

.. pyreverse:: armi.physics.neutronics.crossSectionGroupManager
    :align: center
    :alt: XSGM class diagram
    :width: 90%

    Class inheritance diagram for :py:mod:`crossSectionGroupManager`.
"""
import collections
import copy
import os
import shutil
import string

import numpy as np

from armi import context, interfaces, runLog
from armi.physics.neutronics import LatticePhysicsFrequency
from armi.physics.neutronics.const import CONF_CROSS_SECTION
from armi.reactor import flags
from armi.reactor.components import basicShapes
from armi.reactor.converters.blockConverters import stripComponents
from armi.reactor.flags import Flags
from armi.utils.units import TRACE_NUMBER_DENSITY

ORDER = interfaces.STACK_ORDER.BEFORE + interfaces.STACK_ORDER.CROSS_SECTIONS


def describeInterfaces(cs):
    """Function for exposing interface(s) to other code."""
    from armi.physics.neutronics.settings import CONF_NEUTRONICS_KERNEL

    if "MCNP" not in cs[CONF_NEUTRONICS_KERNEL]:  # MCNP does not use CSGM
        return (CrossSectionGroupManager, {})

    return None


_ALLOWABLE_XS_TYPE_LIST = list(string.ascii_uppercase)


def getXSTypeNumberFromLabel(xsTypeLabel: str) -> int:
    """
    Convert a XSID label (e.g. 'AA') to an integer.

    Useful for visualizing XS type in XTVIEW.

    2-digit labels are supported when there is only one burnup group.
    """
    return int("".join(["{:02d}".format(ord(si)) for si in xsTypeLabel]))


def getXSTypeLabelFromNumber(xsTypeNumber: int) -> int:
    """
    Convert a XSID label (e.g. 65) to an XS label (e.g. 'A').

    Useful for visualizing XS type in XTVIEW.

    2-digit labels are supported when there is only one burnup group.
    """
    try:
        if xsTypeNumber > ord("Z"):
            # two digit. Parse
            return chr(int(str(xsTypeNumber)[:2])) + chr(int(str(xsTypeNumber)[2:]))
        else:
            return chr(xsTypeNumber)
    except ValueError:
        runLog.error("Error converting {} to label.".format(xsTypeNumber))
        raise


class BlockCollection(list):
    """
    Controls which blocks are representative of a particular cross section type/BU group.

    This is a list with special methods.
    """

    def __init__(
        self, allNuclidesInProblem, validBlockTypes=None, averageByComponent=False
    ):
        list.__init__(self)
        self.allNuclidesInProblem = allNuclidesInProblem
        self.weightingParam = None
        self.averageByComponent = averageByComponent

        # allowed to be independent of fuel component temperatures b/c Doppler
        self.avgNucTemperatures = {}
        self._validRepresentativeBlockTypes = None
        if validBlockTypes:
            self._validRepresentativeBlockTypes = []
            for t in validBlockTypes:
                self._validRepresentativeBlockTypes.append(Flags.fromString(t))

    def __repr__(self):
        return "<{} with {} blocks>".format(self.__class__.__name__, len(self))

    def _getNewBlock(self):
        """
        Create a new block instance.

        Notes
        -----
        Should only be used by average because of name (which may not matter)
        """
        newBlock = copy.deepcopy(self.getCandidateBlocks()[0])
        newBlock.name = "AVG_" + newBlock.getMicroSuffix()
        return newBlock

    def createRepresentativeBlock(self):
        """Generate a block that best represents all blocks in group."""
        self._checkValidWeightingFactors()
        representativeBlock = self._makeRepresentativeBlock()
        return representativeBlock

    def _makeRepresentativeBlock(self):
        raise NotImplementedError

    def _checkValidWeightingFactors(self):
        """
        Verify the validity of the weighting parameter.

        .. warning:: Don't mix unweighted blocks (flux=0) w/ weighted ones
        """
        if self.weightingParam is None:
            weights = [0.0] * len(self.getCandidateBlocks())
        else:
            weights = [
                block.p[self.weightingParam] for block in self.getCandidateBlocks()
            ]
        anyNonZeros = any(weights)
        if anyNonZeros and not all(weights):
            # we have at least one non-zero entry and at least one zero. This is bad.
            # find the non-zero ones for debugging
            zeros = [block for block in self if not block.p[self.weightingParam]]
            runLog.error(
                "Blocks with zero `{0}` include: {1}".format(self.weightingParam, zeros)
            )
            raise ValueError(
                "{0} has a mixture of zero and non-zero weighting factors (`{1}`)\n"
                "See stdout for details".format(self, self.weightingParam)
            )

    def calcAvgNuclideTemperatures(self):
        r"""
        Calculate the average nuclide temperatures in this collection based on the blocks in the collection.

        If a nuclide is in multiple components, that's taken into consideration.

        .. math::
             T = \frac{\sum{n_i v_i T_i}}{\sum{n_i v_i}}

        where :math:`n_i` is a number density, :math:`v_i` is a volume, and :math:`T_i` is a temperature
        """
        self.avgNucTemperatures = {}
        nvt, nv = self._getNucTempHelper()
        for i, nuclide in enumerate(self.allNuclidesInProblem):
            nvtCurrent = nvt[i]
            nvCurrent = nv[i]
            avgTemp = 0.0 if nvCurrent == 0.0 else nvtCurrent / nvCurrent
            self.avgNucTemperatures[nuclide] = avgTemp

    def _getNucTempHelper(self):
        """
        Get temperature averaging numerator and denominator for block collection.

        This is abstract; you must override it.
        """
        raise NotImplementedError

    def getWeight(self, block):
        """Get value of weighting function for this block."""
        vol = block.getVolume() or 1.0
        if not self.weightingParam:
            weight = 1.0
        else:
            # don't return 0
            weight = block.p[self.weightingParam] or 1.0

        return weight * vol

    def getCandidateBlocks(self):
        """
        Get blocks in this collection that are the valid representative type.

        Often, peripheral non-fissile blocks (reflectors, control, shields) need cross sections but
        cannot produce them alone. You can approximate their cross sections by placing them in certain cross
        section groups. However, we do not want these blocks to be included in the spectrum
        calculations that produce cross sections. Therefore the subset of valid representative
        blocks are used to compute compositions, temperatures, etc.

        .. tip:: The proper way to treat non-fuel blocks is to apply a leakage spectrum from fuel onto them.
        """
        return [b for b in self if b.hasFlags(self._validRepresentativeBlockTypes)]

    def _calcWeightedBurnup(self):
        """
        For a blockCollection that represents fuel, calculate the weighted average burnup.

        Notes
        -----
        - Only used for logging purposes
        - Burnup needs to be weighted by heavy metal mass instead of volume
        """
        weightedBurnup = 0.0
        totalWeight = 0.0
        for b in self:
            # self.getWeight(b) incorporates the volume as does mass, so divide by volume not to double-count
            weighting = b.p.massHmBOL * self.getWeight(b) / b.getVolume()
            totalWeight += weighting
            weightedBurnup += weighting * b.p.percentBu
        return 0.0 if totalWeight == 0.0 else weightedBurnup / totalWeight


class MedianBlockCollection(BlockCollection):
    """Returns the median burnup block. This is a simple and often accurate approximation."""

    def _makeRepresentativeBlock(self):
        """Get the median burnup block."""
        medianBlock = self._getMedianBlock()
        # copy so we can adjust LFPs w/o changing the global ones
        newBlock = copy.deepcopy(medianBlock)
        lfpCollection = medianBlock.getLumpedFissionProductCollection()
        if lfpCollection:
            lfpCollection = lfpCollection.duplicate()
            lfpCollection.setGasRemovedFrac(newBlock.p.gasReleaseFraction)
            newBlock.setLumpedFissionProducts(lfpCollection)
        else:
            runLog.warning("Representative block {0} has no LFPs".format(medianBlock))
        self.calcAvgNuclideTemperatures()
        return newBlock

    def _getNucTempHelper(self):
        """
        Return the Median block nuclide temperature terms.

        In this case, there's only one block to average, so return its averaging terms.

        See Also
        --------
        calcAvgNuclideTemperatures
        """
        medianBlock = self._getMedianBlock()
        return getBlockNuclideTemperatureAvgTerms(
            medianBlock, self.allNuclidesInProblem
        )

    def _getMedianBlock(self):
        """
        Return the median burnup Block.

        Build list of items for each block when sorted gives desired order

        Last item in each tuple is always the block itself (for easy retrieval).

        For instance, if you want the median burnup, this list would contain
        tuples of (burnup, blockName, block). Blockname is included so
        the order is consistent between runs when burnups are equal (e.g. 0).
        """
        info = []
        for b in self.getCandidateBlocks():
            info.append((b.p.percentBu * self.getWeight(b), b.getName(), b))
        info.sort()
        medianBlockData = info[len(info) // 2]
        return medianBlockData[-1]


class AverageBlockCollection(BlockCollection):
    """
    Block collection that builds a new block based on others in collection.

    Averages number densities, fission product yields, and fission gas
    removal fractions.

    .. impl:: Create representative blocks using volume-weighted averaging.
        :id: I_ARMI_XSGM_CREATE_REPR_BLOCKS0
        :implements: R_ARMI_XSGM_CREATE_REPR_BLOCKS

        This class constructs new blocks from an existing block list based on a volume-weighted
        average. Inheriting functionality from the abstract
        :py:class:`Reactor <armi.physics.neutronics.crossSectionGroupManager.BlockCollection>`
        object, this class will construct representative blocks using averaged parameters of all
        blocks in the given collection. Number density averages can be computed at a component level
        or at a block level by default. Average nuclide temperatures and burnup are also included
        when constructing a representative block.
    """

    def _makeRepresentativeBlock(self):
        """Generate a block that best represents all blocks in group."""
        newBlock = self._getNewBlock()
        lfpCollection = self._getAverageFuelLFP()
        newBlock.setLumpedFissionProducts(lfpCollection)
        # check if components are similar
        if self._performAverageByComponent():
            # set number densities and temperatures on a component basis
            for compIndex, c in enumerate(sorted(newBlock.getComponents())):
                c.setNumberDensities(
                    self._getAverageComponentNumberDensities(compIndex)
                )
                c.temperatureInC = self._getAverageComponentTemperature(compIndex)
        else:
            newBlock.setNumberDensities(self._getAverageNumberDensities())

        newBlock.p.percentBu = self._calcWeightedBurnup()
        self.calcAvgNuclideTemperatures()
        return newBlock

    def _getAverageNumberDensities(self):
        """
        Get weighted average number densities of the collection.

        Returns
        -------
        numberDensities : dict
            nucName, ndens data (atoms/bn-cm)
        """
        nuclides = self.allNuclidesInProblem
        blocks = self.getCandidateBlocks()
        weights = np.array([self.getWeight(b) for b in blocks])
        weights /= weights.sum()  # normalize by total weight
        ndens = weights.dot([b.getNuclideNumberDensities(nuclides) for b in blocks])
        return dict(zip(nuclides, ndens))

    def _getAverageFuelLFP(self):
        """Compute the average lumped fission products."""
        # TODO: make do actual average of LFPs
        b = self.getCandidateBlocks()[0]
        return b.getLumpedFissionProductCollection()

    def _getNucTempHelper(self):
        """All candidate blocks are used in the average."""
        nvt = np.zeros(len(self.allNuclidesInProblem))
        nv = np.zeros(len(self.allNuclidesInProblem))
        for block in self.getCandidateBlocks():
            wt = self.getWeight(block)
            nvtBlock, nvBlock = getBlockNuclideTemperatureAvgTerms(
                block, self.allNuclidesInProblem
            )
            nvt += nvtBlock * wt
            nv += nvBlock * wt
        return nvt, nv

    def _getAverageComponentNumberDensities(self, compIndex):
        """
        Get weighted average number densities of a component in the collection.

        Returns
        -------
        numberDensities : dict
            nucName, ndens data (atoms/bn-cm)
        """
        nuclides = self.allNuclidesInProblem
        blocks = self.getCandidateBlocks()
        weights = np.array([self.getWeight(b) for b in blocks])
        weights /= weights.sum()  # normalize by total weight
        components = [sorted(b.getComponents())[compIndex] for b in blocks]
        ndens = weights.dot([c.getNuclideNumberDensities(nuclides) for c in components])
        return dict(zip(nuclides, ndens))

    def _getAverageComponentTemperature(self, compIndex):
        """
        Get weighted average component temperature for the collection.

        Notes
        -----
        Weighting is both by the block weight within the collection and the relative mass of the
        Component. The block weight is already scaled by the block volume, so we need to pull that
        out of the block weighting because it would effectively be double-counted in the component
        mass. b.getHeight() is proportional to block volume, so it is used here as a computationally
        cheaper proxy for scaling by block volume.

        Returns
        -------
        numberDensities : dict
            nucName, ndens data (atoms/bn-cm)
        """
        blocks = self.getCandidateBlocks()
        weights = np.array([self.getWeight(b) / b.getHeight() for b in blocks])
        weights /= weights.sum()  # normalize by total weight
        components = [sorted(b.getComponents())[compIndex] for b in blocks]
        weightedAvgComponentMass = sum(
            w * c.getMass() for w, c in zip(weights, components)
        )
        if weightedAvgComponentMass == 0.0:
            # if there is no component mass (e.g., gap), do a regular average
            return np.mean(np.array([c.temperatureInC for c in components]))
        else:
            return (
                weights.dot(
                    np.array([c.temperatureInC * c.getMass() for c in components])
                )
                / weightedAvgComponentMass
            )

    def _performAverageByComponent(self):
        """
        Check if block collection averaging can/should be performed by component.

        If the components of blocks in the collection are similar and the user has requested
        Component-level averaging, return True. Otherwise, return False.
        """
        if not self.averageByComponent:
            return False
        else:
            return self._checkBlockSimilarity()

    def _checkBlockSimilarity(self):
        """
        Check if blocks in the collection have similar components.

        If the components of blocks in the collection are similar and the user has requested
        Component-level averaging, return True. Otherwise, return False.
        """
        cFlags = dict()
        for b in self.getCandidateBlocks():
            cFlags[b] = [c.p.flags for c in sorted(b.getComponents())]
        refB = b
        refFlags = cFlags[refB]
        for b, compFlags in cFlags.items():
            for c, refC in zip(compFlags, refFlags):
                if c != refC:
                    runLog.warning(
                        "Non-matching block in AverageBlockCollection!\n"
                        f"{refC} component flags in {refB} does not match {c} in {b}.\n"
                        f"Number densities will be smeared in representative block."
                    )
                    return False
        else:
            return True


def getBlockNuclideTemperatureAvgTerms(block, allNucNames):
    """
    Compute terms (numerator, denominator) of average for this block.

    This volume-weights the densities by component volume fraction.

    It's important to count zero-density nuclides (i.e. ones like AM242 that are expected to build
    up) as trace values at the proper component temperatures.
    """

    def getNumberDensitiesWithTrace(component, allNucNames):
        """Needed to make sure temperature of 0-density nuclides in fuel get fuel temperature."""
        return [
            component.p.numberDensities[nucName] or TRACE_NUMBER_DENSITY
            if nucName in component.p.numberDensities
            else 0.0
            for nucName in allNucNames
        ]

    vol = block.getVolume()
    components, volFracs = zip(*block.getVolumeFractions())
    # D = CxN matrix of number densities
    ndens = np.array([getNumberDensitiesWithTrace(c, allNucNames) for c in components])
    temperatures = np.array(
        [c.temperatureInC for c in components]
    )  # C-length temperature array
    nvBlock = (
        ndens.T * np.array(volFracs) * vol
    )  # multiply each component's values by volume frac, now NxC
    nvt = sum((nvBlock * temperatures).T)  # N-length array summing over components.
    nv = sum(nvBlock.T)  # N-length array
    return nvt, nv


class CylindricalComponentsAverageBlockCollection(BlockCollection):
    """
    Creates a representative block for the purpose of cross section generation with a one-
    dimensional cylindrical model.

    .. impl:: Create representative blocks using custom cylindrical averaging.
        :id: I_ARMI_XSGM_CREATE_REPR_BLOCKS1
        :implements: R_ARMI_XSGM_CREATE_REPR_BLOCKS

        This class constructs representative blocks based on a volume-weighted average using
        cylindrical blocks from an existing block list. Inheriting functionality from the abstract
        :py:class:`Reactor <armi.physics.neutronics.crossSectionGroupManager.BlockCollection>`
        object, this class will construct representative blocks using averaged parameters of all
        blocks in the given collection. Number density averages are computed at a component level.
        Nuclide temperatures from a median block-average temperature are used and the average burnup
        is evaluated across all blocks in the block list.

    Notes
    -----
    When generating the representative block within this collection, the geometry is checked against
    all other blocks to ensure that the number of components are consistent. This implementation is
    intended to be opinionated, so if a user attempts to put blocks that have geometric differences
    then this will fail.

    This selects a representative block based on the collection of candidates based on the median
    Block-average temperatures as an assumption.
    """

    def _getNewBlock(self):
        newBlock = copy.deepcopy(self._selectCandidateBlock())
        newBlock.name = "1D_CYL_AVG_" + newBlock.getMicroSuffix()
        return newBlock

    def _selectCandidateBlock(self):
        """Selects the candidate block with the median block-average temperature."""
        info = []
        for b in self.getCandidateBlocks():
            info.append((b.getAverageTempInC(), b.getName(), b))
        info.sort()
        medianBlockData = info[len(info) // 2]
        return medianBlockData[-1]

    def _makeRepresentativeBlock(self):
        """Build a representative fuel block based on component number densities."""
        repBlock = self._getNewBlock()
        bWeights = [self.getWeight(b) for b in self.getCandidateBlocks()]
        repBlock.p.percentBu = self._calcWeightedBurnup()
        componentsInOrder = self._orderComponentsInGroup(repBlock)

        for c, allSimilarComponents in zip(sorted(repBlock), componentsInOrder):
            allNucsNames, densities = self._getAverageComponentNucs(
                allSimilarComponents, bWeights
            )
            for nuc, aDensity in zip(allNucsNames, densities):
                c.setNumberDensity(nuc, aDensity)
        return repBlock

    @staticmethod
    def _getAllNucs(components):
        """Iterate through components and get all unique nuclides."""
        nucs = set()
        for c in components:
            nucs = nucs.union(c.getNuclides())
        return sorted(list(nucs))

    @staticmethod
    def _checkComponentConsistency(b, repBlock):
        """
        Verify that all components being homogenized have same multiplicity and nuclides.

        Raises
        ------
        ValueError
            When the components in a candidate block do not align with the components in the
            representative Block. This check includes component area, component multiplicity, and
            nuclide composition.
        """
        if len(b) != len(repBlock):
            raise ValueError(
                f"Blocks {b} and {repBlock} have differing number of components and cannot be "
                "homogenized"
            )

        # TODO: Using Fe-56 as a proxy for structure and Na-23 as proxy for coolant is undesirably
        # SFR-centric. This should be generalized in the future, if possible.
        consistentNucs = {"PU239", "U238", "U235", "U234", "FE56", "NA23", "O16"}
        for c, repC in zip(sorted(b), sorted(repBlock)):
            compString = (
                f"Component {repC} in block {repBlock} and component {c} in block {b}"
            )
            if c.p.mult != repC.p.mult:
                raise ValueError(
                    f"{compString} must have the same multiplicity, but they have."
                    f"{repC.p.mult} and {c.p.mult}, respectively."
                )

            theseNucs = set(c.getNuclides())
            thoseNucs = set(repC.getNuclides())
            # check for any differences between which `consistentNucs` the components have
            diffNucs = theseNucs.symmetric_difference(thoseNucs).intersection(
                consistentNucs
            )
            if diffNucs:
                raise ValueError(
                    f"{compString} are in the same location, but nuclides "
                    f"differ by {diffNucs}. \n{theseNucs} \n{thoseNucs}"
                )

    def _getAverageComponentNucs(self, components, bWeights):
        """Compute average nuclide densities by block weights and component area fractions."""
        allNucNames = self._getAllNucs(components)
        densities = np.zeros(len(allNucNames))
        totalWeight = 0.0
        for c, bWeight in zip(components, bWeights):
            weight = bWeight * c.getArea()
            totalWeight += weight
            densities += weight * np.array(c.getNuclideNumberDensities(allNucNames))
        if totalWeight > 0.0:
            weightedDensities = densities / totalWeight
        else:
            weightedDensities = np.zeros_like(densities)
        return allNucNames, weightedDensities

    def _orderComponentsInGroup(self, repBlock):
        """Order the components based on dimension and material type within the representative
        Block.
        """
        for b in self.getCandidateBlocks():
            self._checkComponentConsistency(b, repBlock)
        componentLists = [list(sorted(b)) for b in self.getCandidateBlocks()]
        return [list(comps) for comps in zip(*componentLists)]

    def _getNucTempHelper(self):
        """All candidate blocks are used in the average."""
        nvt = np.zeros(len(self.allNuclidesInProblem))
        nv = np.zeros(len(self.allNuclidesInProblem))
        for block in self.getCandidateBlocks():
            wt = self.getWeight(block)
            nvtBlock, nvBlock = getBlockNuclideTemperatureAvgTerms(
                block, self.allNuclidesInProblem
            )
            nvt += nvtBlock * wt
            nv += nvBlock * wt
        return nvt, nv


class CylindricalComponentsPartiallyHeterogeneousAverageBlockCollection(
    CylindricalComponentsAverageBlockCollection
):
    """
    Creates a representative block for the purpose of cross section generation with a one-
    dimensional cylindrical model where all material inside the duct is homogenized.

    .. impl:: Create partially heterogeneous representative blocks.
        :id: I_ARMI_XSGM_CREATE_REPR_BLOCKS2
        :implements: R_ARMI_XSGM_CREATE_REPR_BLOCKS

        This class constructs representative blocks based on a volume-weighted average using
        cylindrical blocks from an existing block list. Inheriting functionality from the abstract
        :py:class:`Reactor <armi.physics.neutronics.crossSectionGroupManager.BlockCollection>`
        object, this class will construct representative blocks using averaged parameters of all
        blocks in the given collection. Number density averages are computed at a component level.
        Nuclide temperatures from a median block-average temperature are used and the average burnup
        is evaluated across all blocks in the block list.

        The average nuclide temperatures are calculated only for the homogenized region inside of
        the duct. For the non-homogenized regions, the MC2 writer uses the component temperatures.

    Notes
    -----
    The representative block for this collection is the same as the parent. The only difference between
    the two collection types is that this collection calculates average nuclide temperatures based only
    on the components that are inside of the duct.
    """

    def _getNewBlock(self):
        newBlock = copy.deepcopy(self._selectCandidateBlock())
        newBlock.name = "1D_CYL_PART_HET_AVG_" + newBlock.getMicroSuffix()
        return newBlock

    def _makeRepresentativeBlock(self):
        """Build a representative fuel block based on component number densities."""
        self.calcAvgNuclideTemperatures()
<<<<<<< HEAD
        return CylindricalComponentsAverageBlockCollection._makeRepresentativeBlock(
            self
        )
=======
        return CylindricalComponentsAverageBlockCollection._makeRepresentativeBlock(self)
>>>>>>> f511b5b5

    def _getNucTempHelper(self):
        """All candidate blocks are used in the average."""
        nvt = np.zeros(len(self.allNuclidesInProblem))
        nv = np.zeros(len(self.allNuclidesInProblem))
        for block in self.getCandidateBlocks():
            wt = self.getWeight(block)
            # remove the duct and intercoolant from the block before
            # calculating average nuclide temps
            newBlock, _mixtureFlags = stripComponents(block, Flags.DUCT)
            nvtBlock, nvBlock = getBlockNuclideTemperatureAvgTerms(
                newBlock, self.allNuclidesInProblem
            )
            nvt += nvtBlock * wt
            nv += nvBlock * wt
        return nvt, nv


class SlabComponentsAverageBlockCollection(BlockCollection):
    """
    Creates a representative 1D slab block.

    Notes
    -----
    - Ignores lumped fission products since there is no foreseeable need for burn calculations in 1D
      slab geometry since it is used for low power neutronic validation.
    - Checks for consistent component dimensions for all blocks in a group and then creates a new
      Block.
    - Iterates through components of all blocks and calculates component average number densities.
      This calculation takes the first component of each block, averages the number densities, and
      applies this to the number density to the representative block.
    """

    def _getNewBlock(self):
        newBlock = copy.deepcopy(self.getCandidateBlocks()[0])
        newBlock.name = "1D_SLAB_AVG_" + newBlock.getMicroSuffix()
        return newBlock

    def _makeRepresentativeBlock(self):
        """Build a representative fuel block based on component number densities."""
        repBlock = self._getNewBlock()
        bWeights = [self.getWeight(b) for b in self.getCandidateBlocks()]
        repBlock.p.percentBu = self._calcWeightedBurnup()
        componentsInOrder = self._orderComponentsInGroup(repBlock)

        for c, allSimilarComponents in zip(repBlock, componentsInOrder):
            allNucsNames, densities = self._getAverageComponentNucs(
                allSimilarComponents, bWeights
            )
            for nuc, aDensity in zip(allNucsNames, densities):
                c.setNumberDensity(nuc, aDensity)
        newBlock = self._removeLatticeComponents(repBlock)
        return newBlock

    def _getNucTempHelper(self):
        raise NotImplementedError

    @staticmethod
    def _getAllNucs(components):
        """Iterate through components and get all unique nuclides."""
        nucs = set()
        for c in components:
            nucs = nucs.union(c.getNuclides())
        return sorted(list(nucs))

    @staticmethod
    def _checkComponentConsistency(b, repBlock, components=None):
        """
        Verify that all components being homogenized are rectangular and have consistent dimensions.

        Raises
        ------
        ValueError
            When the components in a candidate block do not align with the components in the
            representative block. This check includes component area, component multiplicity, and
            nuclide composition.

        TypeError
            When the shape of the component is not a rectangle.

        Warning
        -------
        This only checks ``consistentNucs`` for ones that are important in ZPPR and BFS.
        """
        comps = b if components is None else components

        consistentNucs = ["PU239", "U238", "U235", "U234", "FE56", "NA23", "O16"]
        for c, repC in zip(comps, repBlock):
            if not isinstance(c, basicShapes.Rectangle):
                raise TypeError(
                    "The shape of component {} in block {} is invalid and must be a rectangle.".format(
                        c, b
                    )
                )
            compString = "Component {} in block {} and component {} in block {}".format(
                repC, repBlock, c, b
            )
            if c.getArea() != repC.getArea():
                raise ValueError(
                    "{} are in the same location, but have differing thicknesses. Check that the "
                    "thicknesses are defined correctly. Note: This could also be due to "
                    "thermal expansion".format(compString)
                )

            theseNucs = set(c.getNuclides())
            thoseNucs = set(repC.getNuclides())
            for nuc in consistentNucs:
                if (nuc in theseNucs) != (nuc in thoseNucs):
                    raise ValueError(
                        "{} are in the same location, but are not consistent in nuclide {}. \n{} \n{}"
                        "".format(compString, nuc, theseNucs, thoseNucs)
                    )
            if c.p.mult != repC.p.mult:
                raise ValueError(
                    "{} must have the same multiplicity to homogenize".format(
                        compString
                    )
                )

    @staticmethod
    def _reverseComponentOrder(block):
        """Move the lattice component to the end of the components list."""
        latticeComponents = [c for c in block if c.isLatticeComponent()]
        components = [c for c in reversed(block) if not c.isLatticeComponent()]
        if len(latticeComponents) > 1:
            raise ValueError(
                "Block {} contains multiple `lattice` components: {}. Remove the additional "
                "lattice components in the reactor blueprints.".format(
                    block, latticeComponents
                )
            )
        components.append(latticeComponents[0])
        return components

    @staticmethod
    def _removeLatticeComponents(repBlock):
        """
        Remove the lattice component from the representative block.

        Notes
        -----
        - This component does not serve any purpose for XS generation as it contains void material
          with zero area.
        - Removing this component does not modify the blocks within the reactor.
        """
        for c in repBlock.iterComponents():
            if c.isLatticeComponent():
                repBlock.remove(c)
        return repBlock

    def _getAverageComponentNucs(self, components, bWeights):
        """Compute average nuclide densities by block weights and component area fractions."""
        allNucNames = self._getAllNucs(components)
        densities = np.zeros(len(allNucNames))
        totalWeight = 0.0
        for c, bWeight in zip(components, bWeights):
            weight = bWeight * c.getArea()
            totalWeight += weight
            densities += weight * np.array(c.getNuclideNumberDensities(allNucNames))
        if totalWeight > 0.0:
            weightedDensities = densities / totalWeight
        else:
            weightedDensities = np.zeros_like(densities)
        return allNucNames, weightedDensities

    def _orderComponentsInGroup(self, repBlock):
        """Order the components based on dimension and material type within the representative block."""
        orderedComponents = [[] for _ in repBlock]
        for b in self.getCandidateBlocks():
            if len(b) != len(repBlock):
                raise ValueError(
                    "Blocks {} and {} have differing number of components and cannot be homogenized".format(
                        b, repBlock
                    )
                )
            try:
                self._checkComponentConsistency(b, repBlock)
                componentsToAdd = [c for c in b]
            except ValueError:
                runLog.extra(
                    "Checking if components in block {} are in the reverse order of the components in the "
                    "representative block {}".format(b, repBlock)
                )
                reversedComponentOrder = self._reverseComponentOrder(b)
                self._checkComponentConsistency(
                    b, repBlock, components=reversedComponentOrder
                )
                componentsToAdd = [c for c in reversedComponentOrder]
            for i, c in enumerate(componentsToAdd):
                orderedComponents[i].append(c)  # group similar components
        return orderedComponents


class FluxWeightedAverageBlockCollection(AverageBlockCollection):
    """Flux-weighted AverageBlockCollection."""

    def __init__(self, *args, **kwargs):
        AverageBlockCollection.__init__(self, *args, **kwargs)
        self.weightingParam = "flux"


class CrossSectionGroupManager(interfaces.Interface):
    """
    Looks at the reactor and updates burnup group information based on current burnup.

    Contains a :py:class:`BlockCollection` for each cross section group.

    Notes
    -----
    The representative blocks created in the CrossSectionGroupManager are ordered
    alphabetically by key.
    """

    name = "xsGroups"

    _REPR_GROUP = "represented"
    _NON_REPR_GROUP = "non-represented"
    _PREGEN_GROUP = "pre-generated"

    def __init__(self, r, cs):
        interfaces.Interface.__init__(self, r, cs)
        self._upperBuGroupBounds = None
        self.representativeBlocks = collections.OrderedDict()
        self.avgNucTemperatures = {}
        self._buGroupUpdatesEnabled = True
        self._setBuGroupBounds(self.cs["buGroups"])
        self._unrepresentedXSIDs = []

    def interactBOL(self):
        """Called at the Beginning-of-Life of a run, before any cycles start.

        .. impl:: The lattice physics interface and cross-section group manager are connected at
            BOL.
            :id: I_ARMI_XSGM_FREQ0
            :implements: R_ARMI_XSGM_FREQ

            This method sets the cross-section block averaging method and and logic for whether all
            blocks in a cross section group should be used when generating a representative block.
            Furthermore, if the control logic for lattice physics frequency updates is set at
            beginning-of-life (`BOL`) through the :py:class:`LatticePhysicsInterface
            <armi.physics.neutronics.latticePhysics>`, the cross-section group manager will
            construct representative blocks for each cross-section IDs at the beginning of the
            reactor state.
        """
        # now that all cs settings are loaded, apply defaults to compound XS settings
        from armi.physics.neutronics.settings import (
            CONF_DISABLE_BLOCK_TYPE_EXCLUSION_IN_XS_GENERATION,
            CONF_LATTICE_PHYSICS_FREQUENCY,
            CONF_XS_BLOCK_REPRESENTATION,
        )

        self.cs[CONF_CROSS_SECTION].setDefaults(
            self.cs[CONF_XS_BLOCK_REPRESENTATION],
            self.cs[CONF_DISABLE_BLOCK_TYPE_EXCLUSION_IN_XS_GENERATION],
        )
        self._latticePhysicsFrequency = LatticePhysicsFrequency[
            self.cs[CONF_LATTICE_PHYSICS_FREQUENCY]
        ]
        if self._latticePhysicsFrequency == LatticePhysicsFrequency.BOL:
            self.createRepresentativeBlocks()

    def interactBOC(self, cycle=None):
        """
        Update representative blocks and block burnup groups.

        .. impl:: The lattice physics interface and cross-section group manager are connected at
            BOC.
            :id: I_ARMI_XSGM_FREQ1
            :implements: R_ARMI_XSGM_FREQ

            This method updates representative blocks and block burnups at the beginning-of-cycle
            for each cross-section ID if the control logic for lattice physics frequency updates is
            set at beginning-of-cycle (`BOC`) through the :py:class:`LatticePhysicsInterface
            <armi.physics.neutronics.latticePhysics>`. At the beginning-of-cycle, the cross-section
            group manager will construct representative blocks for each cross-section IDs for the
            current reactor state.

        Notes
        -----
        The block list each each block collection cannot be emptied since it is used to derive nuclide temperatures.
        """
        if self._latticePhysicsFrequency == LatticePhysicsFrequency.BOC:
            self.createRepresentativeBlocks()

    def interactEOC(self, cycle=None):
        """EOC interaction.

        Clear out big dictionary of all blocks to avoid memory issues and out-of-date representers.
        """
        self.clearRepresentativeBlocks()

    def interactEveryNode(self, cycle=None, tn=None):
        """Interaction at every time node.

        .. impl:: The lattice physics interface and cross-section group manager are connected at
            every time node.
            :id: I_ARMI_XSGM_FREQ2
            :implements: R_ARMI_XSGM_FREQ

            This method updates representative blocks and block burnups at every node for each
            cross-section ID if the control logic for lattices physics frequency updates is set for
            every node (`everyNode`) through the :py:class:`LatticePhysicsInterface
            <armi.physics.neutronics.latticePhysics>`. At every node, the cross-section group
            manager will construct representative blocks for each cross-section ID in the current
            reactor state.
        """
        if self._latticePhysicsFrequency >= LatticePhysicsFrequency.everyNode:
            self.createRepresentativeBlocks()

    def interactCoupled(self, iteration):
        """Update cross-section groups on each physics coupling iteration to get latest
        temperatures.

        .. impl:: The lattice physics interface and cross-section group manager are connected
            during coupling.
            :id: I_ARMI_XSGM_FREQ3
            :implements: R_ARMI_XSGM_FREQ

            This method updates representative blocks and block burnups at every node and the first
            coupled iteration for each cross-section ID if the control logic for lattices physics
            frequency updates is set for the first coupled iteration (``firstCoupledIteration``)
            through the
            :py:class:`LatticePhysicsInterface <armi.physics.neutronics.latticePhysics>`.
            The cross-section group manager will construct representative blocks for each
            cross-section ID at the first iteration of every time node.

        Notes
        -----
        Updating the cross-section on only the first (i.e., iteration == 0) timenode can be a
        reasonable approximation to get new cross sections with some temperature updates but not
        have to run lattice physics on each coupled iteration. If the user desires to have the
        cross sections updated with every coupling iteration, the ``latticePhysicsFrequency: all``
        option.

        See Also
        --------
        :py:meth:`~armi.physics.neutronics.latticePhysics.latticePhysics.LatticePhysicsInterface.interactCoupled`
        """
        if (
            iteration == 0
            and self._latticePhysicsFrequency
            == LatticePhysicsFrequency.firstCoupledIteration
        ) or self._latticePhysicsFrequency == LatticePhysicsFrequency.all:
            self.createRepresentativeBlocks()

    def clearRepresentativeBlocks(self):
        """Clear the representative blocks."""
        runLog.extra("Clearing representative blocks")
        self.representativeBlocks = collections.OrderedDict()
        self.avgNucTemperatures = {}

    def _setBuGroupBounds(self, upperBuGroupBounds):
        """
        Set the burnup group structure.

        Parameters
        ----------
        upperBuGroupBounds : list
            List of upper burnup values in percent.

        Raises
        ------
        ValueError
            If the provided burnup groups are invalid
        """
        self._upperBuGroupBounds = upperBuGroupBounds
        lastBu = 0.0
        for upperBu in self._upperBuGroupBounds:
            if upperBu <= 0 or upperBu > 100:
                raise ValueError(
                    "Burnup group upper bound {0} is invalid".format(upperBu)
                )
            if upperBu < lastBu:
                raise ValueError("Burnup groups must be ascending")
            lastBu = upperBu

    def _updateBurnupGroups(self, blockList):
        """
        Update the burnup group of each block based on its burnup.

        If only one burnup group exists, then this is skipped so as to accomodate the possibility
        of 2-character xsGroup values (useful for detailed V&V models w/o depletion).

        See Also
        --------
        armi.reactor.blocks.Block.getMicroSuffix
        """
        if self._buGroupUpdatesEnabled and len(self._upperBuGroupBounds) > 1:
            runLog.debug("Updating burnup groups of {0} blocks".format(len(blockList)))
            for block in blockList:
                bu = block.p.percentBu
                for buGroupIndex, upperBu in enumerate(self._upperBuGroupBounds):
                    if bu <= upperBu:
                        block.p.buGroupNum = buGroupIndex
                        break
                else:
                    raise ValueError("no bu group found for bu={0}".format(bu))
        else:
            runLog.debug(
                "Skipping burnup group update of {0} blocks because it is disabled"
                "".format(len(blockList))
            )

    def _addXsGroupsFromBlocks(self, blockCollectionsByXsGroup, blockList):
        """
        Build all the cross section groups based on their XS type and BU group.

        Also ensures that their BU group is up to date with their burnup.
        """
        self._updateBurnupGroups(blockList)
        for b in blockList:
            xsID = b.getMicroSuffix()
            xsSettings = self._initializeXsID(xsID)
            blockCollectionType = blockCollectionFactory(
                xsSettings, self.r.blueprints.allNuclidesInProblem
            )
            group = blockCollectionsByXsGroup.get(xsID, blockCollectionType)
            group.append(b)
            blockCollectionsByXsGroup[xsID] = group
        return blockCollectionsByXsGroup

    def _initializeXsID(self, xsID):
        """Initialize a new xs id."""
        if xsID not in self.cs[CONF_CROSS_SECTION]:
            runLog.debug("Initializing XS ID {}".format(xsID), single=True)
        return self.cs[CONF_CROSS_SECTION][xsID]

    def xsTypeIsPregenerated(self, xsID):
        """Return True if the cross sections for the given ``xsID`` is pre-generated."""
        return self.cs[CONF_CROSS_SECTION][xsID].xsIsPregenerated

    def fluxSolutionIsPregenerated(self, xsID):
        """Return True if an external flux solution file for the given ``xsID`` is pre-generated."""
        return self.cs[CONF_CROSS_SECTION][xsID].fluxIsPregenerated

    def _copyPregeneratedXSFile(self, xsID):
        # stop a race condition to copy files between all processors
        if context.MPI_RANK != 0:
            return

        for xsFileLocation, xsFileName in self._getPregeneratedXsFileLocationData(xsID):
            dest = os.path.join(os.getcwd(), xsFileName)
            runLog.extra(
                "Copying pre-generated XS file {} from {} for XS ID {}".format(
                    xsFileName, os.path.dirname(xsFileLocation), xsID
                )
            )
            # Prevent copy error if the path and destination are the same.
            if xsFileLocation != dest:
                shutil.copy(xsFileLocation, dest)

    def _copyPregeneratedFluxSolutionFile(self, xsID):
        # stop a race condition to copy files between all processors
        if context.MPI_RANK != 0:
            return

        fluxFileLocation, fluxFileName = self._getPregeneratedFluxFileLocationData(xsID)
        dest = os.path.join(os.getcwd(), fluxFileName)
        runLog.extra(
            "Copying pre-generated flux solution file {} from {} for XS ID {}".format(
                fluxFileName, os.path.dirname(fluxFileLocation), xsID
            )
        )
        # Prevent copy error if the path and destination are the same.
        if fluxFileLocation != dest:
            shutil.copy(fluxFileLocation, dest)

    def _getPregeneratedXsFileLocationData(self, xsID):
        """
        Gather the pre-generated cross section file data and check that the files exist.

        Notes
        -----
        Multiple files can exist on the `file location` setting for a single XS ID. This checks that all files exist
        and returns a list of tuples (file path, fileName).
        """
        fileData = []
        filePaths = self.cs[CONF_CROSS_SECTION][xsID].xsFileLocation
        for filePath in filePaths:
            filePath = os.path.abspath(filePath)
            if not os.path.exists(filePath) or os.path.isdir(filePath):
                raise ValueError(
                    "External cross section path for XS ID {} is not a valid file location {}".format(
                        xsID, filePath
                    )
                )
            fileName = os.path.basename(filePath)
            fileData.append((filePath, fileName))
        return fileData

    def _getPregeneratedFluxFileLocationData(self, xsID):
        """Gather the pre-generated flux solution file data and check that the files exist."""
        filePath = self.cs[CONF_CROSS_SECTION][xsID].fluxFileLocation
        filePath = os.path.abspath(filePath)
        if not os.path.exists(filePath) or os.path.isdir(filePath):
            raise ValueError(
                "External cross section path for XS ID {} is not a valid file location {}".format(
                    xsID, filePath
                )
            )
        fileName = os.path.basename(filePath)
        return (filePath, fileName)

    def createRepresentativeBlocks(self):
        """Get a representative block from each cross-section ID managed here.

        .. impl:: Create collections of blocks based on cross-section type and burn-up group.
            :id: I_ARMI_XSGM_CREATE_XS_GROUPS
            :implements: R_ARMI_XSGM_CREATE_XS_GROUPS

            This method constructs the representative blocks and block burnups
            for each cross-section ID in the reactor model. Starting with the making of cross-section groups, it will
            find candidate blocks and create representative blocks from that selection.

        """
        representativeBlocks = {}
        self.avgNucTemperatures = {}
        self._unrepresentedXSIDs = []
        runLog.extra("Generating representative blocks for XS")
        blockCollectionsByXsGroup = self.makeCrossSectionGroups()
        for xsID, collection in blockCollectionsByXsGroup.items():
            numCandidateBlocks = len(collection.getCandidateBlocks())
            if self.xsTypeIsPregenerated(xsID):
                self._copyPregeneratedXSFile(xsID)
                continue
            if numCandidateBlocks > 0:
                runLog.debug("Creating representative block for {}".format(xsID))
                if self.fluxSolutionIsPregenerated(xsID):
                    self._copyPregeneratedFluxSolutionFile(xsID)
                reprBlock = collection.createRepresentativeBlock()
                representativeBlocks[xsID] = reprBlock
                self.avgNucTemperatures[xsID] = collection.avgNucTemperatures
            else:
                runLog.debug(
                    "No candidate blocks for {} will apply different burnup group".format(
                        xsID
                    )
                )
                self._unrepresentedXSIDs.append(xsID)

        self.representativeBlocks = collections.OrderedDict(
            sorted(representativeBlocks.items())
        )
        self._modifyUnrepresentedXSIDs(blockCollectionsByXsGroup)
        self._summarizeGroups(blockCollectionsByXsGroup)

    def createRepresentativeBlocksUsingExistingBlocks(
        self, blockList, originalRepresentativeBlocks
    ):
        """
        Create a new set of representative blocks using provided blocks.

        This uses an input list of blocks and creates new representative blocks for these blocks based on the
        compositions and temperatures of their original representative blocks.

        Notes
        -----
        This is required for computing Doppler, Voided-Doppler, Temperature, and Voided-Temperature reactivity
        coefficients, where the composition of the representative block must remain the same, but only the
        temperatures within the representative blocks are to be modified.

        Parameters
        ----------
        blockList : list
            A list of blocks defined within the core
        originalRepresentativeBlocks : dict
            A dict of unperturbed representative blocks that the new representative blocks are formed from
            keys: XS group ID (e.g., "AA")
            values: representative block for the XS group

        Returns
        -------
        blockCollectionByXsGroup : dict
            Mapping between XS IDs and the new block collections
        modifiedReprBlocks : dict
            Mapping between XS IDs and the new representative blocks
        origXSIDsFromNew : dict
            Mapping of original XS IDs to new XS IDs. New XS IDs are created to
            represent a modified state (e.g., a Doppler temperature perturbation).

        Raises
        ------
        ValueError
            If passed list arguments are empty
        """
        if not blockList:
            raise ValueError(
                "A block list was not supplied to create new representative blocks"
            )
        if not originalRepresentativeBlocks:
            raise ValueError(
                "New representative blocks cannot be created because a list of unperturbed "
                "representative blocks was not provided"
            )
        newBlockCollectionsByXsGroup = collections.OrderedDict()
        blockCollectionByXsGroup = self.makeCrossSectionGroups()
        modifiedReprBlocks, origXSIDsFromNew = self._getModifiedReprBlocks(
            blockList, originalRepresentativeBlocks
        )
        if not modifiedReprBlocks:
            return None
        for newXSID in modifiedReprBlocks:
            oldXSID = origXSIDsFromNew[newXSID]
            oldBlockCollection = blockCollectionByXsGroup[oldXSID]

            # create a new block collection that inherits all of the properties
            # and settings from oldBlockCollection.
            validBlockTypes = oldBlockCollection._validRepresentativeBlockTypes
            if validBlockTypes is not None and len(validBlockTypes) > 0:
                validBlockTypes = [
                    flags._toString(Flags, flag)
                    for flag in oldBlockCollection._validRepresentativeBlockTypes
                ]
            newBlockCollection = oldBlockCollection.__class__(
                oldBlockCollection.allNuclidesInProblem,
                validBlockTypes=validBlockTypes,
                averageByComponent=oldBlockCollection.averageByComponent,
            )
            newBlockCollectionsByXsGroup[newXSID] = newBlockCollection
        return newBlockCollectionsByXsGroup, modifiedReprBlocks, origXSIDsFromNew

    def _getModifiedReprBlocks(self, blockList, originalRepresentativeBlocks):
        """
        Create a new representative block for each unique XS ID on blocks to be modified.

        Returns
        -------
        modifiedReprBlocks : dict
            Mapping between the new XS IDs and the new representative blocks
        origXSIDsFromNew : dict
            Mapping between the new representative block XS IDs and the original representative block XS IDs
        """
        modifiedBlockXSTypes = collections.OrderedDict()
        modifiedReprBlocks = collections.OrderedDict()
        origXSIDsFromNew = collections.OrderedDict()
        for b in blockList:
            origXSID = b.getMicroSuffix()
            # Filter out the pre-generated XS IDs
            if origXSID not in originalRepresentativeBlocks:
                if self.xsTypeIsPregenerated(origXSID):
                    runLog.warning(
                        "A modified representative block for XS ID `{}` cannot be created because it is "
                        "mapped to a pre-generated cross section set. Please ensure that this "
                        "approximation is valid for the analysis.".format(origXSID),
                        single=True,
                    )
            else:
                origXSType = origXSID[0]
                if origXSType not in modifiedBlockXSTypes.keys():
                    nextXSType = self.getNextAvailableXsTypes(
                        excludedXSTypes=modifiedBlockXSTypes.values()
                    )[0]
                    modifiedBlockXSTypes[origXSType] = nextXSType
                newXSID = (
                    modifiedBlockXSTypes[origXSType] + origXSID[1]
                )  # New XS Type + Old Burnup Group
                origXSIDsFromNew[newXSID] = origXSID

        # Create new representative blocks based on the original XS IDs
        for newXSID, origXSID in origXSIDsFromNew.items():
            runLog.extra(
                "Creating representative block `{}` with composition from representative block `{}`".format(
                    newXSID, origXSID
                )
            )
            newXSType = newXSID[0]
            newReprBlock = copy.deepcopy(originalRepresentativeBlocks[origXSID])
            newReprBlock.p.xsType = newXSType
            newReprBlock.name = "AVG_{}".format(newXSID)
            modifiedReprBlocks[newXSID] = newReprBlock
            # Update the XS types of the blocks that will be modified
            for b in blockList:
                if b.getMicroSuffix() == origXSID:
                    b.p.xsType = newXSType

            # copy XS settings to new XS ID
            self.cs[CONF_CROSS_SECTION][newXSID] = copy.deepcopy(
                self.cs[CONF_CROSS_SECTION][origXSID]
            )
            self.cs[CONF_CROSS_SECTION][newXSID].xsID = newXSID

        return modifiedReprBlocks, origXSIDsFromNew

    def getNextAvailableXsTypes(self, howMany=1, excludedXSTypes=None):
        """Return the next however many available xs types.

        Parameters
        ----------
        howMany : int, optional
            The number of requested xs types
        excludedXSTypes : list, optional
            A list of cross section types to exclude from using

        Raises
        ------
        ValueError
            If there are no available XS types to be allocated
        """
        allocatedXSTypes = set()
        for b in self.r.core.getBlocks(includeAll=True):
            allocatedXSTypes.add(b.p.xsType)
        if excludedXSTypes is not None:
            for xsType in excludedXSTypes:
                allocatedXSTypes.add(xsType)
        availableXsTypes = sorted(
            list(set(_ALLOWABLE_XS_TYPE_LIST).difference(allocatedXSTypes))
        )
        if len(availableXsTypes) < howMany:
            raise ValueError(
                "There are not enough available xs types. {} have been allocated, {} are available, and "
                "{} have been requested.".format(
                    len(allocatedXSTypes), len(availableXsTypes), howMany
                )
            )
        return availableXsTypes[:howMany]

    def _getUnrepresentedBlocks(self, blockCollectionsByXsGroup):
        """
        Gets all blocks with suffixes not yet represented (for blocks in assemblies in the blueprints but not the core).

        Notes
        -----
        Certain cases (ZPPR validation cases) need to run cross sections for assemblies not in
        the core to get by region cross sections and flux factors.
        """
        unrepresentedBlocks = []
        for a in self.r.blueprints.assemblies.values():
            for b in a:
                if b.getMicroSuffix() not in blockCollectionsByXsGroup:
                    b2 = copy.deepcopy(b)
                    unrepresentedBlocks.append(b2)
        return unrepresentedBlocks

    def makeCrossSectionGroups(self):
        """Make cross section groups for all blocks in reactor and unrepresented blocks from blueprints."""
        bCollectXSGroup = {}  # clear old groups (in case some are no longer existent)
        bCollectXSGroup = self._addXsGroupsFromBlocks(
            bCollectXSGroup, self.r.core.getBlocks()
        )
        bCollectXSGroup = self._addXsGroupsFromBlocks(
            bCollectXSGroup, self._getUnrepresentedBlocks(bCollectXSGroup)
        )
        blockCollectionsByXsGroup = collections.OrderedDict(
            sorted(bCollectXSGroup.items())
        )
        return blockCollectionsByXsGroup

    def _modifyUnrepresentedXSIDs(self, blockCollectionsByXsGroup):
        """
        Adjust the xsID of blocks in the groups that are not represented.

        Try to just adjust the burnup group up to something that is represented
        (can happen to structure in AA when only AB, AC, AD still remain).
        """
        for xsID in self._unrepresentedXSIDs:
            missingXsType, _missingBuGroup = xsID
            for otherXsID in self.representativeBlocks:  # order gets closest BU
                repType, repBuGroup = otherXsID
                if repType == missingXsType:
                    nonRepBlocks = blockCollectionsByXsGroup.get(xsID)
                    if nonRepBlocks:
                        runLog.extra(
                            "Changing XSID of {0} blocks from {1} to {2}"
                            "".format(len(nonRepBlocks), xsID, otherXsID)
                        )
                        for b in nonRepBlocks:
                            b.p.buGroup = repBuGroup
                    break
            else:
                runLog.warning(
                    "No representative blocks with XS type {0} exist in the core. "
                    "These XS cannot be generated and must exist in the working "
                    "directory or the run will fail.".format(xsID)
                )

    def _summarizeGroups(self, blockCollectionsByXsGroup):
        """Summarize current contents of the XS groups."""
        from armi.physics.neutronics.settings import CONF_XS_BLOCK_REPRESENTATION

        runLog.extra("Cross section group manager summary")
        runLog.extra(
            "Averaging performed by `{0}`".format(self.cs[CONF_XS_BLOCK_REPRESENTATION])
        )
        for xsID, blocks in blockCollectionsByXsGroup.items():
            if blocks:
                xsIDGroup = self._getXsIDGroup(xsID)
                if xsIDGroup == self._REPR_GROUP:
                    reprBlock = self.representativeBlocks.get(xsID)
                    runLog.extra(
                        "XS ID {} contains {:4d} blocks, represented by: {:65s}".format(
                            xsID, len(blocks), reprBlock
                        )
                    )
                elif xsIDGroup == self._NON_REPR_GROUP:
                    runLog.extra(
                        "XS ID {} contains {:4d} blocks, but no representative block."
                        "".format(xsID, len(blocks))
                    )
                elif xsIDGroup == self._PREGEN_GROUP:
                    xsFileNames = [
                        y for _x, y in self._getPregeneratedXsFileLocationData(xsID)
                    ]
                    runLog.extra(
                        "XS ID {} contains {:4d} blocks, represented by: {}"
                        "".format(xsID, len(blocks), xsFileNames)
                    )
                else:
                    raise ValueError("No valid group for XS ID {}".format(xsID))

    def _getXsIDGroup(self, xsID):
        if self.xsTypeIsPregenerated(xsID):
            return self._PREGEN_GROUP
        elif xsID in self.representativeBlocks.keys():
            return self._REPR_GROUP
        elif xsID in self._unrepresentedXSIDs:
            return self._NON_REPR_GROUP
        return None

    def disableBuGroupUpdates(self):
        """
        Turn off updating bu groups based on burnup.

        Useful during reactivity coefficient calculations to be consistent with ref. run.

        See Also
        --------
        enableBuGroupUpdates
        """
        runLog.extra("Burnup group updating disabled")
        wasEnabled = self._buGroupUpdatesEnabled
        self._buGroupUpdatesEnabled = False
        return wasEnabled

    def enableBuGroupUpdates(self):
        """
        Turn on updating bu groups based on burnup.

        See Also
        --------
        disableBuGroupUpdates
        """
        runLog.extra("Burnup group updating enabled")
        self._buGroupUpdatesEnabled = True

    def getNucTemperature(self, xsID, nucName):
        """
        Return the temperature (in C) of the nuclide in the group with specified xsID.

        Notes
        -----
        Returns None if the xsID or nucName are not in the average nuclide temperature dictionary
        `self.avgNucTemperatures`
        """
        if xsID not in self.avgNucTemperatures:
            return None
        return self.avgNucTemperatures[xsID].get(nucName, None)

    def updateNuclideTemperatures(self, blockCollectionByXsGroup=None):
        """
        Recompute nuclide temperatures for the block collections within the core.

        Parameters
        ----------
        blockCollectionByXsGroup : dict, optional
            Mapping between the XS IDs in the core and the block collections. Note that providing this as
            an arugment will only update the average temperatures of these XS IDs/block collections and will
            result in other XS ID average temperatures not included to be discarded.

        Notes
        -----
        This method does not update any properties of the representative blocks.
        Temperatures are obtained from the BlockCollection class rather than the representative block.
        """
        self.avgNucTemperatures = {}
        blockCollectionsByXsGroup = (
            blockCollectionByXsGroup or self.makeCrossSectionGroups()
        )
        runLog.info(
            "Updating representative block average nuclide temperatures for the following XS IDs: {}".format(
                blockCollectionsByXsGroup.keys()
            )
        )
        for xsID, collection in blockCollectionsByXsGroup.items():
            collection.calcAvgNuclideTemperatures()
            self.avgNucTemperatures[xsID] = collection.avgNucTemperatures
            runLog.extra("XS ID: {}, Collection: {}".format(xsID, collection))


# String constants
MEDIAN_BLOCK_COLLECTION = "Median"
AVERAGE_BLOCK_COLLECTION = "Average"
FLUX_WEIGHTED_AVERAGE_BLOCK_COLLECTION = "FluxWeightedAverage"
SLAB_COMPONENTS_BLOCK_COLLECTION = "ComponentAverage1DSlab"
CYLINDRICAL_COMPONENTS_BLOCK_COLLECTION = "ComponentAverage1DCylinder"
CYLINDRICAL_COMPONENTS_PARTIALLY_HET_BLOCK_COLLECTION = (
    "ComponentAverage1DCylinderPartiallyHeterogeneous"
)

# Mapping between block collection string constants and their
# respective block collection classes.
BLOCK_COLLECTIONS = {
    MEDIAN_BLOCK_COLLECTION: MedianBlockCollection,
    AVERAGE_BLOCK_COLLECTION: AverageBlockCollection,
    FLUX_WEIGHTED_AVERAGE_BLOCK_COLLECTION: FluxWeightedAverageBlockCollection,
    SLAB_COMPONENTS_BLOCK_COLLECTION: SlabComponentsAverageBlockCollection,
    CYLINDRICAL_COMPONENTS_BLOCK_COLLECTION: CylindricalComponentsAverageBlockCollection,
    CYLINDRICAL_COMPONENTS_PARTIALLY_HET_BLOCK_COLLECTION: CylindricalComponentsPartiallyHeterogeneousAverageBlockCollection,
}


def blockCollectionFactory(xsSettings, allNuclidesInProblem):
    """Build a block collection based on user settings and input."""
    blockRepresentation = xsSettings.blockRepresentation
    if (
        blockRepresentation == CYLINDRICAL_COMPONENTS_BLOCK_COLLECTION
    ) and xsSettings.partiallyHeterogeneous:
        blockRepresentation = CYLINDRICAL_COMPONENTS_PARTIALLY_HET_BLOCK_COLLECTION
    validBlockTypes = xsSettings.validBlockTypes
    averageByComponent = xsSettings.averageByComponent
    return BLOCK_COLLECTIONS[blockRepresentation](
        allNuclidesInProblem,
        validBlockTypes=validBlockTypes,
        averageByComponent=averageByComponent,
    )<|MERGE_RESOLUTION|>--- conflicted
+++ resolved
@@ -690,13 +690,9 @@
     def _makeRepresentativeBlock(self):
         """Build a representative fuel block based on component number densities."""
         self.calcAvgNuclideTemperatures()
-<<<<<<< HEAD
         return CylindricalComponentsAverageBlockCollection._makeRepresentativeBlock(
             self
         )
-=======
-        return CylindricalComponentsAverageBlockCollection._makeRepresentativeBlock(self)
->>>>>>> f511b5b5
 
     def _getNucTempHelper(self):
         """All candidate blocks are used in the average."""
